--- conflicted
+++ resolved
@@ -7,11 +7,7 @@
 from django.contrib.contenttypes import generic
 from django.utils.translation import ugettext_lazy as _, ungettext
 
-<<<<<<< HEAD
-from flag.settings import LIMIT_SAME_OBJECT_FOR_USER, LIMIT_FOR_OBJECT
-=======
 from flag import settings as flag_settings
->>>>>>> 3fac9fee
 from flag import signals
 from flag.exceptions import *
 
@@ -97,43 +93,6 @@
             raise ModelCannotBeFlaggedException(_('This model cannot be flagged'))
 
 
-class FlagException(Exception):
-    """
-    Base class for django-flag exceptions
-    """
-    pass
-
-class ContentAlreadyFlaggedByUserException(FlagException):
-    """
-    Exception raised when a user try to flag an object he had
-    already flagged and the number of its flags raised the
-    LIMIT_SAME_OBJECT_FOR_USER value
-    """
-    pass
-
-class ContentFlaggedEnoughException(FlagException):
-    """
-    Exception raised when someone try to flag an object which is
-    already flagged and the LIMIT_FOR_OBJECT is raised
-    """
-    pass
-
-class FlaggedContentManager(models.Manager):
-    """
-    Manager for the FlaggedContent models
-    """
-
-    def get_for_object(self, content_object):
-        """
-        Helper to get a FlaggedContent instance for the given object
-        """
-        content_type = ContentType.objects.get_for_model(content_object)
-        return self.get(
-                content_type__id=content_type.id,
-                object_id=content_object.id
-            )
-
-
 class FlaggedContent(models.Model):
 
     content_type = models.ForeignKey(ContentType)
@@ -141,15 +100,9 @@
     content_object = generic.GenericForeignKey("content_type", "object_id")
 
     creator = models.ForeignKey(User, related_name="flagged_content", null=True, blank=True) # user who created flagged content -- this is kept in model so it outlives content
-<<<<<<< HEAD
-    status = models.CharField(max_length=1, choices=STATUS, default="1")
-    moderator = models.ForeignKey(User, null=True, related_name="moderated_content") # moderator responsible for last status change
-    count = models.PositiveIntegerField(default=1)
-=======
     status = models.CharField(max_length=1, choices=flag_settings.STATUS, default=flag_settings.STATUS[0][0])
     moderator = models.ForeignKey(User, null=True, related_name="moderated_content") # moderator responsible for last status change
     count = models.PositiveIntegerField(default=0)
->>>>>>> 3fac9fee
 
     # manager
     objects = FlaggedContentManager()
@@ -284,63 +237,6 @@
 
         return flag_instance
 
-    def count_flags_by_user(self, user):
-        """
-        Helper to get the number of flags on this flagged content by the
-        given user
-        """
-        return self.flaginstance_set.filter(user=user).count()
-
-    def can_be_flagged(self):
-        """
-        Check that the LIMIT_FOR_OBJECT is not raised
-        """
-        if not LIMIT_FOR_OBJECT:
-            return True
-        return self.count < LIMIT_FOR_OBJECT
-
-    def assert_can_be_flagged(self):
-        """
-        Raise an acception if the "can_be_flagged" method return False
-        """
-        if not self.can_be_flagged():
-            raise ContentFlaggedEnoughException(_('Flag limit raised'))
-        return True
-
-    def can_be_flagged_by_user(self, user):
-        """
-        Check that the LIMIT_SAME_OBJECT_FOR_USER is not raised for this user
-        """
-        if not LIMIT_SAME_OBJECT_FOR_USER:
-            return True
-        if not self.can_be_flagged():
-            return False
-        return self.count_flags_by_user(user) < LIMIT_SAME_OBJECT_FOR_USER
-
-    def assert_can_be_flagged_by_user(self, user):
-        """
-        Raise an exception if the given user cannot flag this object
-        """
-        try:
-            self.assert_can_be_flagged()
-        except ContentFlaggedEnoughException, e:
-            raise e
-        else:
-            # do not use self.can_be_flagged_by_user because we need the count
-            count = self.count_flags_by_user(user)
-            if count >= LIMIT_SAME_OBJECT_FOR_USER:
-                error = ungettext(
-                            'You already flagged this',
-                            'You already flagged this %(count)d times',
-                            count
-                        ) % {
-                            'count': count
-                        }
-                raise ContentAlreadyFlaggedByUserException(error)
-
-        return True
-
-
 
 class FlagInstance(models.Model):
 
@@ -349,46 +245,6 @@
     when_added = models.DateTimeField(default=datetime.now)
     when_recalled = models.DateTimeField(null=True) # if recalled at all
     comment = models.TextField(null=True, blank=True) # comment by the flagger
-<<<<<<< HEAD
-
-
-def add_flag(flagger, content_type, object_id, content_creator, comment, status=None):
-
-    # check if it's already been flagged
-    defaults = dict(creator=content_creator)
-    if status is not None:
-        defaults["status"] = status
-    flagged_content, created = FlaggedContent.objects.get_or_create(
-        content_type = content_type,
-        object_id = object_id,
-        defaults = defaults
-    )
-
-    # check if the current user can flag this object
-    flagged_content.assert_can_be_flagged_by_user(flagger)
-
-    if not created:
-        flagged_content.count = models.F("count") + 1
-        flagged_content.save()
-        # pull flagged_content from database to get count attribute filled
-        # properly (not the best way, but works)
-        flagged_content = FlaggedContent.objects.get(pk=flagged_content.pk)
-
-    flag_instance = FlagInstance(
-        flagged_content = flagged_content,
-        user = flagger,
-        comment = comment
-    )
-    flag_instance.save()
-
-    signals.content_flagged.send(
-        sender = FlaggedContent,
-        flagged_content = flagged_content,
-        flagged_instance = flag_instance,
-    )
-
-    return flag_instance
-=======
 
     objects = FlagInstanceManager()
 
@@ -424,5 +280,4 @@
     This function is here for compatibility
     """
     content_object = content_type.get_object_for_this_type(id=object_id)
-    return FlagInstance.objects.add(flagger, content_object, content_creator, comment, status)
->>>>>>> 3fac9fee
+    return FlagInstance.objects.add(flagger, content_object, content_creator, comment, status)